from sklearn.feature_extraction.text import CountVectorizer, TfidfTransformer
from sklearn.model_selection import (StratifiedKFold, GroupKFold, ShuffleSplit,
        GridSearchCV, learning_curve, ParameterGrid, PredefinedSplit)
from sklearn.decomposition import TruncatedSVD
from sklearn.naive_bayes import GaussianNB, MultinomialNB
from sklearn.pipeline import Pipeline
from sklearn.metrics import make_scorer
from sklearn.tree import DecisionTreeClassifier
from sklearn.feature_extraction import DictVectorizer
from sklearn.utils.validation import check_is_fitted, _num_samples
from sklearn.base import clone 
from sklearn.preprocessing import FunctionTransformer, StandardScaler
from sklearn.ensemble import ExtraTreesClassifier, GradientBoostingClassifier
from sklearn.calibration import _SigmoidCalibration as SoftMaxScaler
from sklearn.dummy import DummyClassifier

from contextlib import contextmanager
from functools import partial
from itertools import accumulate
from collections import OrderedDict

from stanfordSentimentTreebank import create_vocab_variants
from symlearn.utils import (VocabularyDict, count_vectorizer, construct_score, 
    inspect_and_bind)
from gensim.models.keyedvectors import KeyedVectors


import h5py
import joblib
import pandas
import numpy
import scipy

import json
import pathlib
import inspect
import logging
import operator
import argparse
import time
import os
import gc


try:
    from _aux import (transform_features, group_fit, labels_to_attributes,
        process_joint_features)
except: 
    logging.info('using pyximport')
    import pyximport
    pyximport.install(inplace=True)
    from _aux import (transform_features, group_fit, labels_to_attributes, 
        process_joint_features)   

FORMAT='%(asctime)s:%(levelname)s:%(threadName)s:%(filename)s:%(lineno)d:%(funcName)s:%(message)s'
logging.captureWarnings(True)
logging.basicConfig(format=FORMAT, datefmt='%m/%d/%Y %I:%M:%S %p',
        level=logging.INFO, handlers=[logging.StreamHandler()])

data_dir = os.path.join(os.getenv('DATADIR', default='..'), 'data')

from joblib.numpy_pickle import NumpyUnpickler
class RestrictedUnpickler(NumpyUnpickler):
    """
    overwrite find_class to restrict global modules import
    """

    def find_class(self, module, name):
        import pickle, sys
        # Only allow safe classes from builtins.
        if not (module in globals() or module in sys.modules):
            if name in ['count_vectorizer', 'WordNormalizer', 'VocabularyDict',
            'construct_score', 'inspect_and_bind']:
                logging.warn('skipping importing rquired module %s because not found' % module)
                module = 'symlearn.utils'
            else:
                raise pickle.UnpicklingError("global '%s.%s' is forbidden" %
                    (module, name))
        return(super(RestrictedUnpickler, self).find_class(module, name))
 

class DummyProxy(DummyClassifier):
    """
    some customize DummyClassifier behaviors
    """
    def __init__(self, priors=None):
        super(DummyProxy, self).__init__(strategy='stratified')
        self.priors = priors

    def fit(self, X, y, sample_weight=None):
        """
        don't fit data
        """
        super(DummyProxy, self).fit(X, y, sample_weight=sample_weight)
        if self.priors is not None:
            # overwrite
            self.classes_ = numpy.arange(len(self.priors))
            self.n_classes_ = len(self.priors)
            self.class_prior_ = self.priors
        return(self)


def construct_random_ensemble(**kwargs):
    """
    create an bootstrap-based ensemble 
    """
    params = {'n_estimators': 50,               # number of estimators used 
              'criterion'   : 'entropy',
              'max_features' : 'auto',          # the maximal features for a best split
              'max_depth': None,                # the max depth for tree: None for splitting till all leaves are pure
                                                # this can work with the min_sample_split and turn off 
                                                # if max_leaf_node is not None
              'min_samples_split': 2,           # the minimal number of samples to split a node
              'min_samples_leaf': 100,          # the minimal sample required to be in leaf node
              'min_weight_fraction_leaf': 0.05, # the fraction of samples required to be in the leaf
              'max_leaf_nodes': None,           # the maximal number of leaf nodes to be grown
              'min_impurity_split': 1e-7,       # the threshold of impurity for early stopping
              'class_weight': 'balanced',       # the weight to balance target classes
              'random_state': None,             # random seed
              'bootstrap'   : True,             # indicates if using boostrap sample
              'oob_score'   : True,             # indicates if using out of bag
                                                # sample
                                                # out of bag estimation
              'verbose'     : 0,                # verbosity on training
              'warm_start'  : False,            # indicates if using the previous
                                                # result to for new samples    
              'n_jobs'      : 2                 # how many parallel jobs             
            }
    sig = inspect.signature(ExtraTreesClassifier)
    params.update({k: v for k, v in kwargs.items() if k in sig.parameters})
    estimator = ExtraTreesClassifier(**params)
    return(estimator)


def construct_boost_ensemble(**kwargs):
    """
    create an gradient-based ensemble 
    """
    params = {'loss'         : 'deviance',         # loss function: "deviance" is
                                                   # cross-entropy used in logistic
                                                   # regression and "exponential" is
                                                   # AdaBoost like loss
              'learning_rate': 0.1,                # use to avoid overfitting by
                                                   # trading-off with n_estimators
              'n_estimators' : 10,                 # number of estimators used
              'subsample'    : 1.0,                # sample for gradient if
                                                   # less than 1.0 and SGD and
                                                   # out of bag estimation will
                                                   # be conducted 
              'init'         : None,               # BaseEstimator with fit and predict
                                                   # methods, 
              'verbose'      : 10,                 # verbosity on training
              'warm_start'   : False               # indicates if using the previous
                                                   # result to for new samples              
              }
    sig = inspect.signature(GradientBoostingClassifier)
    params.update({k: v for k, v in kwargs.items() if k in sig.parameters})
    estimator = GradientBoostingClassifier(**params)
    return estimator


def construct_dumb_classifier(**kwargs):
    """
    function to return a DummyClassifier
    """
    sig = inspect.signature(DummyProxy)
    params = {k: v for k, v in kwargs.items() if k in sig.parameters}
    estimator = Pipeline([('classifier', DummyProxy(**params))])
    return estimator


def train_test_split(n_samples, **kwargs):
    """
    function to make train or test split by random or by the predefine split

    Parameters
    ----------
    @param n_samples: int
        used to specify how many samples are used to create train and test set
        if not all used 
    @param kwargs: dict
        keywords used in sklearn.cross_validation.ShuffleSplit if applicable
    """
    predefine = [('n_train', 8544), ('n_dev', 1101), ('n_test', 2210)]
    
    if n_samples == sum(map(operator.itemgetter(1), predefine)):
        logging.info("using predefine split #train={n_train} #valid={n_dev} "
                "#test={n_test}".format(**dict(predefine)))
        sizes = numpy.asarray(list(accumulate(map(operator.itemgetter(1), predefine),
            operator.add)))
        assert(n_samples == sizes[-1])
        ttl_idx = numpy.arange(sizes[-1])
        return (ttl_idx[:sizes[0]], ttl_idx[sizes[0]:sizes[1]], 
                ttl_idx[sizes[1]:sizes[-1]])
    else: 
        # has no sufficient training examples (partially)
        if(not "test_size" in kwargs):
            kwargs["test_size"] = 0.15
        if(not "n_splits" in kwargs):
            kwargs["n_splits"] = 1
        indices = None 
        ttl_idx = numpy.arange(n_samples)
        splitter = ShuffleSplit(**kwargs)
        for split_idx, test_idx in splitter.split(ttl_idx):
            test = ttl_idx[test_idx]
            split_ = ttl_idx[split_idx]

        for train, valid in splitter.split(split_):
            indices = (split_[train], split_[valid], ttl_idx[test])

        assert(not set(indices[0]) & set(indices[1]))
        assert(not set(indices[0]) & set(indices[-1]))
        assert(not set(indices[-1]) & set(indices[1]))

        logging.info("using random split #train={n_train} #valid={n_dev} "
                "#test={n_test}".format(n_train=len(indices[0]),
                n_dev=len(indices[1]), n_test=len(indices[-1])))
        return indices


@contextmanager
def gc_context():
    """
    experimental code to try context for gc debugging  invocation
    """
    if gc.isenabled():
        gc.disable()
    yield
    if not gc.isenabled():
        gc.enable()
        

def construct_decision_tree(**kwargs):
    """
    providing default parameters for construct a scikit-learn decision tree
    """
    tree_kws = {'criterion': 'entropy',           # measure split. options: "gini" impurity and cross
                                                  # "entropy"
                'splitter': 'best',               # algorithm for split a node. options: best split and random split
                'max_features': 'auto',           # criterion for split features. 
                                                  # options: None for no split using n_features
                                                  # auto / sqrt: taking sqrt
                                                  # log2: taking log2 
                'max_depth': None,                # the max depth for tree: None for splitting till all leaves are pure
                                                  # this can work with the min_sample_split and turn off 
                                                  # if max_leaf_node is not None
                'min_samples_split': 100,         # the minimal number of samples to split a node
                'min_samples_leaf': 100,          # the minimal sample required to be in leaf node
                'min_weight_fraction_leaf': 0.05, # the fraction of samples required to be in the leaf
                'max_leaf_nodes': None,           # the maximal number of leaf nodes to be grown
                'class_weight': 'balanced',       # the weight to balance target classes
                'random_state': None,             # random seed
                'presort'     : 'auto',           # indicates if using sorting
                                                  # to speed up
                'min_impurity_split': 1e-7        # the threshold of impurity for early stopping
               }
    tree_kws.update(kwargs)
    tree_ba = inspect_and_bind(DecisionTreeClassifier, **tree_kws)
    estimator = DecisionTreeClassifier(*tree_ba.args, **tree_ba.kwargs)
    return(estimator)


def construct_preprocessor(**kwargs):
    """
    providing default construction of preprocessor
    """
    new_kwargs = {
        'strip_accents': 'unicode',
        'tokenizer': simple_split,
        'analyzer': 'word',
        # work-around for segfault,
        # https://github.com/scikit-learn/scikit-learn/issues/7626
        'algorithm': 'arpack',
        'sublinear_tf': True,
        'use_idf': True}
    new_kwargs.update(kwargs)

    vocab = kwargs.get('vocabulary', None)
    if not vocab: # compute from training set
        vectorizer_ba = inspect_and_bind(CountVectorizer, **new_kwargs)
        extractor = CountVectorizer(*vectorizer_ba.args, **vectorizer_ba.kwargs)
    else:
        new_kwargs.update({'vocab_file': vocab})
        extractor_ba = inspect_and_bind(count_vectorizer, **new_kwargs)
        extractor = FunctionTransformer(count_vectorizer(*extractor_ba.args,
            **extractor_ba.kwargs), validate=False)
        
    transformer_ba = inspect_and_bind(TfidfTransformer, **new_kwargs)
    decomposer_ba = inspect_and_bind(TruncatedSVD, **new_kwargs)

    preprocessor = Pipeline([
    ('vectorizer', extractor),
    ('transformer', TfidfTransformer(*transformer_ba.args,
        **transformer_ba.kwargs)),
    ('decomposer', TruncatedSVD(*decomposer_ba.args, **decomposer_ba.kwargs))])
    return(preprocessor)
 

def preload_helper(csv_file, pretrain_loc=None, n_rows=-1, **kwargs):
    """
    load pretrain features and doing train-test split 

    Parameters
    ----------
    @param csv_file: string
        file path for extracted phrase information from parsing tree
    @param pretrain_loc: string
        file path for loading pretrained word embedding
    @param n_rows: int
        how many rows will be read in for training. will read all the rows 
        if the value is -1
    @param kwargs: extra keywords passing to train_test_split only works if 
        n_rows != -1 (parailly read in)
    """
    if pretrain_loc and os.path.exists(pretrain_loc):
        pretrain_loc = pathlib.Path(pretrain_loc)
        if pretrain_loc.suffix.endswith('model'):
            # trained by unigram + truncatedSVD
            from unittest.mock import patch
            with patch.object(joblib.numpy_pickle, 'NumpyUnpickler', 
                new=RestrictedUnpickler, spec_set=True):
                preproc = joblib.load(pretrain_loc.as_posix())
            vocab = preproc.named_steps['vectorizer'].func.vocab
        else:
            # from gensim
            if pretrain_loc.suffix.endswith('bin'):
                preproc = KeyedVectors.load_word2vec_format(pretrain_loc.as_posix(), 
                    binary=True)
            else:
                preproc = KeyedVectors.load(pretrain_loc.as_posix(), mmap='r')
            vocab = preproc.vocab
    elif pretrain_loc == 'train':
        # training word embedding on the fly
        vocab = VocabularyDict(os.path.join(data_dir, 'treebased_phrases_vocab'))
        preproc = construct_preprocessor(vocabulary=vocab)
    else:
        # don't need pretrain word embedding for example, using single classifier 
        vocab, preproc = None, None

    features = transform_features(csv_file, n_rows=n_rows, preproc=preproc,
                vocab=vocab)

    n_samples = len(features['wordtokens'])
    targets = numpy.hstack(list(map(lambda x: x.data[x.mask], 
        features['sentiments']))) # taking out root label

    # construct train / test split
    train, valid, test = train_test_split(n_samples, **kwargs)

    train_features = pandas.DataFrame({
        'ids': features['ids'][train], 
        'levels': features['levels'][train], 
        'phrases': features['phrases'][train], 
        'sentiments': features['sentiments'][train]})
    valid_features = pandas.DataFrame({
        'ids': features['ids'][valid], 
        'levels': features['levels'][valid], 
        'phrases': features['phrases'][valid], 
        'sentiments': features['sentiments'][valid]})
    test_features = pandas.DataFrame({
        'ids': features['ids'][test], 
        'levels': features['levels'][test], 
        'phrases': features['phrases'][test], 
        'sentiments': features['sentiments'][test]})

    if preproc:
        logging.info("preprocessor is loaded from %s using n_components=%d n_words=%d" %
            (pretrain_loc, preproc.named_steps['decomposer'].n_components, 
                len(preproc.named_steps['vectorizer'].func.vocab)))

    return preproc, (train_features, targets[train]), \
        (valid_features, targets[valid]), (test_features, targets[test])


def construct_naive_bayes(preprocessor=None, **kwargs):
    """
    providing default construction for naive bayes
    """
    if preprocessor is None:
        preprocessor = construct_preprocessor(**kwargs)
        estimator = Pipeline([
            ('preprocessor', preprocessor),
            ('normalizer', kwargs.get('normalizer', None)),
            ('classifier', kwargs.get('classifier', None))])
    else:
        estimator = Pipeline([
            ('normalizer', kwargs.get('normalizer', None)),
            ('classifier', kwargs.get('classifier', None))])
    return(estimator)


def simple_split(x):
    return(x.split());


def construct_model(weights, cvkwargs, gridkwargs, preproc=None):
    """
    providing default construction for the classifier models mainly for weights
    selection in cross-validation settings

    Parameters
    ----------
    @param weights: dict
        a dict storing differen sample weighting schemes each entry providing
        the name of weighting scheme and numpy.ndarray which contain weights
        for each training samples
    @param cvkwargs: dict
        additional keywords will be passed into scikit-learn cross-validaiton
        instance
    @param gridkwargs: dict
        additional keywords will be passed into scikit-learn GridSearchCV
        instance 
    @param preproc: scikit-learn BaseEstimator or TransformMixin instance
        instance used to transform text features into numerical ones
    """
    base_dict = {}
    if not preproc:
        base_dict = {'preprocessor__vectorizer__ngram_range': [(1, 1)], 
                'preprocessor__decomposer__n_components':
                numpy.linspace(50, 100, 1, dtype=numpy.int)}
    params = [
            {'normalizer': [StandardScaler()], 'classifier': [GaussianNB()]},
            {'normalizer': [SoftMaxScaler()], 'classifier': [MultinomialNB()],
                'classifier__alpha': numpy.logspace(-2, 0, 1)}
             ]
    for param in params:
        param.update(base_dict)

    estimator = construct_naive_bayes(preproc)
    searchers = OrderedDict()
    # sentence only
    no_sentid_cv = StratifiedKFold(**cvkwargs)
    searchers['sentence_only'] = GridSearchCV(estimator=clone(estimator),
            param_grid=params, scoring=make_scorer(),
            cv=no_sentid_cv, **gridkwargs)

    # split based on the y-labels without considering sentence ids
    searchers['no_sentid'] = GridSearchCV(estimator=clone(estimator),
            param_grid=params, scoring=make_scorer(construct_score),
            cv=no_sentid_cv, **gridkwargs)

    sentid_cv = GroupKFold(n_splits=cvkwargs.get('n_splits'))
    # cv based on setence_id without weighting
    searchers['no_weight_sentid'] = GridSearchCV(estimator=clone(estimator),
            param_grid=params, scoring=make_scorer(construct_score),
            cv=sentid_cv, **gridkwargs)

    # cv based on setence_id with equal weighting
    searchers['weight_by_size'] = GridSearchCV(estimator=clone(estimator),
            param_grid=params, scoring=make_scorer(construct_score),
            cv=sentid_cv, fit_params={
                'classifier__sample_weight': weights['weight_by_size']},
            **gridkwargs)

    # cv based on setence_id with tree_size weighting
    searchers['weight_by_node'] = GridSearchCV(estimator=clone(estimator),
            param_grid=params, scoring=make_scorer(construct_score),
            cv=sentid_cv, fit_params={
                'classifier__sample_weight': weights['weight_by_node']},
            **gridkwargs)
    return(searchers)


class _fit_and_score(object):

    def __call__(self, estimator, X, y, scorer, train, test, verbose,
                   parameters, fit_params, return_train_score=False,
                   return_parameters=False, return_n_test_samples=False,
                   return_times=False, error_score='raise'):
        """
        borrow from sklearn.model_selection._fit_and_score in order to 
        return oob_score for ensemble classifier

        """
        from sklearn.utils.metaestimators import _safe_split
        from sklearn.model_selection._validation import _score
        if verbose > 1:
            if parameters is None:
                msg = ''
            else:
                msg = '%s' % (', '.join('%s=%s' % (k, v)
                              for k, v in parameters.items()))
            print("[CV] %s %s" % (msg, (64 - len(msg)) * '.'))

        # Adjust length of sample weights
        fit_params = fit_params if fit_params is not None else {}
        fit_params = dict([(k, _index_param_value(X, v, train))
                          for k, v in fit_params.items()])

        if parameters is not None:
            estimator.set_params(**parameters)

        start_time = time.time()

        X_train, y_train = _safe_split(estimator, X, y, train)
        X_test, y_test = _safe_split(estimator, X, y, test, train)

        try:
            if y_train is None:
                estimator.fit(X_train, **fit_params)
            else:
                estimator.fit(X_train, y_train, **fit_params)

        except Exception as e:
            # Note fit time as time until error
            fit_time = time.time() - start_time
            score_time = 0.0
            if error_score == 'raise':
                raise
            elif isinstance(error_score, numbers.Number):
                test_score = error_score
                if return_train_score:
                    train_score = error_score
                warnings.warn("Classifier fit failed. The score on this train-test"
                              " partition for these parameters will be set to %f. "
                              "Details: \n%r" % (error_score, e), FitFailedWarning)
            else:
                raise ValueError("error_score must be the string 'raise' or a"
                                 " numeric value. (Hint: if using 'raise', please"
                                 " make sure that it has been spelled correctly.)")

        else:
            fit_time = time.time() - start_time
            test_score = _score(estimator, X_test, y_test, scorer)
            score_time = time.time() - start_time - fit_time
            if return_train_score:
                if hasattr(estimator, 'oob_score_'):
                    logging.debug('out of bag score is used to compute train_score '
                        'instead of {} providing'.format(str(scorer)))
                    train_score = estimator.oob_score_
                else:
                    train_score = _score(estimator, X_train, y_train, scorer)

        if verbose > 2:
            msg += ", score=%f" % test_score
        if verbose > 1:
            total_time = score_time + fit_time
            end_msg = "%s, total=%s" % (msg, joblib.logger.short_format_time(total_time))
            print("[CV] %s %s" % ((64 - len(end_msg)) * '.', end_msg))

        ret = [train_score, test_score] if return_train_score else [test_score]

        if return_n_test_samples:
            ret.append(_num_samples(X_test))
        if return_times:
            ret.extend([fit_time, score_time])
        if return_parameters:
            ret.append(parameters)
        return ret


def parallel_fit(estimator, X, y=None, prealloc=None,  parameters={},
        fit_params={}):
    """
    Parameters
    ----------
    @param estimator: sickit-learn base estimator or its subclass instance
       the estimator has "fit" method for training 
    @param X: numpy array
       training features will pass into estimator's fit method
    @param y: numpy array
       training targets will pass into estimator's fit method
    @param prealloc: numpy memmap file object
       used to store the fitting result 
    @param parameters: dict
       used to set estimator parameters
    @param fit_params: dict
       used to pass additional parameters into estimator's fit method
    """
    assert(parameters)
    estimator.set_params(**parameters)
    estimator.fit(X, **fit_params)
    ret = (estimator.explained_variance_, estimator.explained_variance_ratio_)
    logging.debug("complete traning for {n_components}".format(**parameters))
    if prealloc is not None:
        if len(ret[0]) == prealloc.shape[1] or numpy.any(
                prealloc[0, :len(ret[0])] != ret[0]):
            prealloc[0, :len(ret[0])] = ret[0] # variation 
            prealloc[1, :len(ret[1])] = ret[1] # variation ratio
            prealloc.flush()
        else:
            logger.warn("overwritten prealloc {}".format(parameters))
        return
    else:
        return ret


def cal_learning_curve(clf, train_features, train_targets, **kwargs):
    """
    a simple wrapper function to supplement to the scikit-learn learning_curve
    module in order to customize inputs
    Parameters
    ----------
    @param clf: scikit-learn BaseEstimator instance
        needs to have predict or scores methods for performance evaluation
    @param train_features: numpy.ndarray, scipy.sparse.spmatrix or list
        providing the features for training
    @param train_targets: numpy.ndarray or list
        providing the true labels for performance evaluation
    @param kwargs: dict
        additional keywords passed into scikit-learn learning_curve function
    """

    from unittest.mock import patch 
    from sklearn.model_selection import _validation

    samplesizes = kwargs.get("train_sizes") 
    learning_func = kwargs.pop("learn_func", learning_curve)
    if isinstance(train_features, (numpy.ndarray, scipy.sparse.spmatrix)):
        data_ = train_features
    elif isinstance(train_features, (pandas.DataFrame, pandas.Series)):
        data_ = train_features.values 
    elif isinstance(train_features, (dict)): 
        data_ = pandas.DataFrame(train_features).values
    ttl_size = (data_.size * data_.dtype.itemsize * numpy.max(samplesizes)) / (1024**2)
    logging.info('start training with training size %d (%.2f MB in memory)' % (
            data_.shape[0] * numpy.max(samplesizes), ttl_size))
    with gc_context() as gc_siwtch:
        start_time = time.time()
        try:
            with patch.object(_validation, '_fit_and_score',  new_callable=_fit_and_score):
                learning_res = learning_curve(clf, train_features, train_targets, **kwargs)
        except TypeError as e:
            if isinstance(train_features, scipy.sparse.spmatrix):
                with patch.object(_validation, '_fit_and_score',  new_callable=_fit_and_score):
                    learning_res = learning_curve(clf, train_features.toarray(),
                        train_targets, **kwargs)
            else:
                raise e
        end_time = time.time()
    logging.info('complete training in total time %.2f seconds' % (end_time - start_time))
    logging.info('training score is {!r}'.format(
            numpy.array_repr(learning_res[1].mean(axis=1), precision=3, suppress_small=True)))
    logging.info('validate score is {!r}'.format(
            numpy.array_repr(learning_res[2].mean(axis=1), precision=3, suppress_small=True)))
    return(learning_res)


def construct_multiple_classifiers(preproc, predictor_maker, train_features, train_targets,
                                   cvkwargs, gridkwargs, **kwargs):
  """
  group phrases into levels and test on their accuracy with sentence only classifier to see 
    1. if there’s need to re-construct vocabulary set and truncated SVD 
    2. if there’s enough training examples for each level
  """
  max_level = kwargs.pop('max_level')
  n_classes = kwargs.pop('n_classes', 5)
  
  # ensure refit is not True also avoid inplace modification
  gridkwargs_pred = gridkwargs.copy()
  gridkwargs_pred['refit'] = False

  params = [
            (1/n_classes) * numpy.ones(n_classes),  # uniform
            *(numpy.asarray(arr)/numpy.sum(arr) for arr in [
            [0.8, 0.05, 0.05, 0.05, 0.05], # class 0 dominating
            [0.05, 0.8, 0.05, 0.05, 0.05], # class 1 dominating
            [0.05, 0.05, 0.8, 0.05, 0.05], # class 2 dominating
            [0.05, 0.05, 0.05, 0.8, 0.05], # class 3 dominating
            [0.05, 0.05, 0.05, 0.05, 0.8], # class 4 dominating
            ])
        ]
  search_maker = partial(GridSearchCV, param_grid={'classifier__priors': params})

  # ensure cvkwargs uses the same seed
  estimators = [search_maker(estimator=predictor_maker(preprocessor=preproc,
    **kwargs), **gridkwargs_pred, cv=StratifiedKFold(**cvkwargs))
        for _ in range(max_level)]

  logging.info("%d label estimators are constrcuted and start training ..." % max_level)
  estimators = group_fit(train_features, preproc, estimators, max_level) 
  logging.info("complete %d label estimators ..." % max_level)
  return estimators


def process_word_features(csv_file, **kwargs):
    """
    process word features and smooth out the vocabulary set by collecting rare
    words

    Parameters
    ----------
    @param csv_file: str
        file to store parsing tree information including tree_id, node_id,
        phrases, sentiments, start_pos and end_pos
    @param kwargs: dict
        additional parameters used to pass into other functions called
    """
    seed = kwargs.pop('seed', 42)
    pre_split = kwargs.pop('predefine', None)
    n_rows = kwargs.pop('n_rows', None)
    n_words = kwargs.pop('n_words', 4500)
    n_features = kwargs.pop('n_features', 300)
    store_input = kwargs.pop('store_input', False)
    cutoff_ = 0.9 # keep 90% variance explained
    
    # handle data
    ids, sentences, sentiments, levels, weights, _ = \
            preprocess_data(csv_file, n_rows=n_rows)
    train, valid, test = train_test_split(numpy.max(ids) + 1,
        **kwargs)

    # handle vocabulary
    files = [fn for fn in pathlib.Path(data_dir).glob('*_vocab*') 
        if fn.suffix not in ['.dat', '.hdf5', '.model']]
    if not files:
        gen = create_vocab_variants(csv_file, n_rows=n_rows)
    else:
        gen = iter(map(lambda x: x.as_posix(), files))

    while True:
        try:
            vocab = next(gen)
        except StopIteration as e:
            break
        
        # construct model
        preprocessor = construct_preprocessor(random_state=seed,
                vocabulary=vocab, max_features=n_words, 
                algorithm='randomized', n_components=n_features)
        X = sentences[train].tolist()
        for name, trans in preprocessor.steps[:-1]:
          X = trans.fit_transform(X)
                
        # compute the total size needs to be allocated for the return values which
        # is the sum of n_components used for all params
        decomposer_ = clone(preprocessor.steps[-1][-1])
        mmap_fn = os.path.join(data_dir, "%s.dat"%(vocab))
        if os.path.exists(mmap_fn):
            logging.info('%s already exists! Skip to avoid being overwritten' %
                mmap_fn)
            decomposer_.fit(X)
            acc_explained_ratio_ = numpy.add.accumulate(decomposer_.explained_variance_ratio_)
            if acc_explained_ratio_[-1] <= cutoff_:
                cutoff_ = acc_explained_ratio_[-1] - 0.1
            # the best_n_components whose accumulative explained_ratio should be greater than 
            # cutoff_ and the slope of accumulative explained_ration should be close to zero
            sel_mask = numpy.logical_and(acc_explained_ratio_ > cutoff_, 
                numpy.isclose(decomposer_.explained_variance_ratio_, 0., atol=1e-4))
            if numpy.all(sel_mask) == False:
                preprocessor.set_params(decomposer = decomposer_)
            else:
                cur_best_n = numpy.min(numpy.arange(decomposer_.n_components)[sel_mask])
                preprocessor.steps[-1][-1].set_params(n_components=cur_best_n)
                preprocessor.steps[-1][-1].fit(X)
            joblib.dump(preprocessor, '%s.model' %(vocab))
            continue
        
        # construct a base estimator
        max_n_components = numpy.min(X.shape)
        params = {'n_components': [int(n) for n in [max_n_components]],
                  'algorithm': ['randomized', 'arpack']}
        logging.info('processing %s ...'%(vocab))
        
        if store_input:
            logging.info('store input in %s.hdf5'%(os.path.splitext(mmap_fn)[0]))
            with h5py.File("%s.hdf5" % (os.path.splitext(mmap_fn)[0]), mode='w') as root:
                # store parameters
                root.create_dataset("n_components",
                        data=numpy.asarray(params['n_components']))
                # store inputs
                input_ = root.create_group("input")
                ds = input_.create_dataset("csr_attrs", shape=(2,),
                        dtype=h5py.special_dtype(vlen=X.indices.dtype))
                ds.attrs['shape'] = numpy.asarray(X.shape)
                ds[0] = X.indices
                ds[1] = X.indptr
                input_.create_dataset("csr_data", data=X.data)


        with open(mmap_fn, "w+b") as mmap_fp:
            # preallocate the shared memmap files to store the result
            Xtvars = numpy.memmap(mmap_fp, dtype=numpy.float, mode="w+",
                    shape=(2, max_n_components))
            # ensure the local modifications are all written to disk
            Xtvars.flush()
            # don't use n_jobs=-1 on OSX; otherwise process freezes
            # disable joblib automatically dump memmap file by assinging
            # max_nbytes=None 
            parallel = joblib.Parallel(n_jobs=2, pre_dispatch='2 * n_jobs', verbose=100,
                    max_nbytes=None)
            logging.info('start joblib parallel job {}'.format(parallel))
            joblib.parallel(joblib.delayed(parallel_fit)(clone(decomposer_), Xt, None,
                Xtvars, param) for param in ParameterGrid(params))
            logging.info('complete parallel fitting and store in %s' % mmap_fn)


classifier_construct = {
    'tree': construct_decision_tree,
    'ensemble': construct_random_ensemble,
    'boost': construct_boost_ensemble,
}


def run_single_classifier(csv_file, classifier_type, cvkwargs, gridkwargs, batch_mode=False,
    n_rows=-1, presort=False, **kwargs):
    """
    training single classifier for root-sentiment classification problem where all the non-root
     sentiments are ground truth

    Parameters
    ----------
    @param csv_file: string
        file path for extracted phrase information from parsing trees
    @param classifier_type: string
        avaiable options are "tree" (DecisiontTreeClassifier), "ensemble" (ExtraTreeClassifier)
        and "boost" (GradientBoostClassifier)
    @param cvkwargs: dict
        keyword arguments to pass to construct cross-validation instance
    @param gridkwargs: dict
        keyword arguments to pass to construct GridSearchCV instance (not including cv)
    @param batch_mode: bool
        if True, function will return learning result (but not classifer); otherwise, dump the 
        learning result along with classifeirs 
    @param n_rows: int
        the number of rows will be read in; when n_rows = -1, will read in all the rows
    @param presort: bool
        if True, will sorting training examples based on their size
    @param kwargs: dict
        keyword arguments to pass to classifier construction
    """
   
    model_name = 'single.model'
    classifier_maker = classifier_construct[classifier_type]
    model_name = '%s_%s'%(classifier_type, model_name)

    preproc, (train_features, train_targets), (valid_features, valid_targets), \
        (test_features, test_targets) = preload_helper(csv_file, n_rows=n_rows)

    # construct models
    vectorizer = DictVectorizer(dtype=numpy.float32, sparse=True)
    tree_clf = classifier_maker(**kwargs) 

    # vectorize features
    train_mats = process_joint_features((train_features['sentiments'].tolist(), train_features), 
        vectorizer=vectorizer)
    valid_mats = process_joint_features((valid_features['sentiments'].tolist(), valid_features),
        vectorizer=vectorizer)
    train_mats = scipy.sparse.vstack([train_mats, valid_mats])
    targets = numpy.hstack([train_targets, valid_targets])

    if presort:
        train = len(targets) - len(valid_targets)
        test_fold = -1 * numpy.ones(len(targets), dtype=numpy.int8)
        test_fold[train:] = 0
        # sorting the features and targets with their length
        unsort_train_mats = train_mats.tolil(copy=True)
        train_mats = scipy.sparse.lil_matrix(train_mats.shape, dtype=train_mats.dtype)
        sort_by_size = numpy.argsort(unsort_train_mats[:train].sum(axis=1).A1)
        train_mats[:train] = unsort_train_mats[:train][sort_by_size]
        train_mats[train:] = unsort_train_mats[train:]
        train_mats = train_mats.tocsr()
        del unsort_train_mats
        assert(numpy.all(numpy.diff(train_mats[:train].sum(axis=1).A1) >= 0))
        unsort_targets = targets.copy()
        targets[:train] = unsort_targets[:train][sort_by_size]
        targets[train:] = unsort_targets[train:]
        del unsort_targets
        gridkwargs.update({'cv': PredefinedSplit(test_fold)})
    else:
        gridkwargs.update({'cv': StratifiedKFold(**cvkwargs)})

    learning_res = cal_learning_curve(tree_clf, train_mats, targets,
            train_sizes=numpy.linspace(0.1, 1.0, 50),
            **gridkwargs)

    # refit with all training data and test
    test_mats = process_joint_features((test_features['sentiments'].tolist(), test_features), 
        vectorizer=vectorizer)
    assert(train_mats.shape[-1] == test_mats.shape[-1])
    tree_clf.fit(train_mats, targets)
    try:
        predictions = tree_clf.predict(test_mats)
    except TypeError as e:
        if isinstance(test_mats, scipy.sparse.spmatrix):
            predictions = tree_clf.predict(test_mats.toarray())
        else:
            raise e
    logging.info('completing fitting and test on test set with {:.4f}'
            ' accuracy'.format(
                numpy.mean(predictions == test_targets)))
    if(hasattr(tree_clf, 'steps')):
        logging.info('tree classifier has nodes {}'.format(
            tree_clf.steps[-1][-1].tree_.node_count))

    final_result = (learning_res, numpy.mean(predictions == test_targets))
    if batch_mode:
        return final_result

    joblib.dump((tree_clf, vectorizer, preproc, final_result, 
        (train_features, train_targets), 
        (valid_features, valid_targets), 
        (test_features, test_targets)), 
            os.path.join(data_dir, model_name))
    logging.info('dumping {}'.format(model_name))

predictor_construct = {
    'gnb': partial(construct_naive_bayes, normalizer=clone(StandardScaler()), 
        classifier=clone(GaussianNB())),
    'mnb': partial(construct_naive_bayes, normalizer=clone(SoftMaxScaler()), 
        classifier=clone(MultinomialNB())),
    'dumb': construct_dumb_classifier,
}


def run_multi_classifiers(csv_file, classifier_type, predictor_type, max_level, 
    pretrain_loc, cvkwargs, gridkwargs, batch_mode=False, presort=False, n_rows=-1, 
    n_classes=5, **kwargs):
    """
    training two-tier classifier for root-sentiment classification problem where all the non-root
     sentiments are predicted by label_predictor specified by predictor_type

    Parameters
    ----------
    @param: csv_file: string
        file path for the extracted phrases and releveant information from parsing trees
    @param: classifier_type: string
        avaiable options are "tree" (DecisiontTreeClassifier), "ensemble" (ExtraTreeClassifier)
        and "boost" (GradientBoostClassifier)
    @param: predictor_type: string
        used to construct non-root sentiments predictors. avaiable options are "gnb" (GaussianNB),
         "dumb" (DummyClassifier) and "mnb" (MultiNomialNB, working on)
    @param: max_level: int
        the maximal level used to construct non-root sentiments predictors
    @param pretrain_loc: string
        file path for the pre-train word embedding
    @param cvkwargs: dict
        keyword arguments to pass to construct cross-validation instance
    @param gridkwargs: dict
        keyword arguments to pass to construct GridSearchCV instance (not including cv)
    @param gridkwargs: dict
        keyword arguments to pass to construct GridSearchCV instance (not including cv)
    @param batch_mode: bool
        if True, function will return learning result (but not classifer); otherwise, dump the 
        learning result along with classifeirs 
    @param n_rows: int
        the number of rows will be read in; when n_rows = -1, will read in all the rows
    @param presort: bool
        if True, will sorting training examples based on their size
    @param kwargs: dict
        keyword arguments to pass to classifier construction
    """
    from sklearn.model_selection import _search
    from unittest.mock import patch 

    model_name = 'multi.model'
    classifier_maker = classifier_construct[classifier_type]
    model_name = '%s_%s_%s'%(classifier_type, predictor_type, model_name)

    preproc, (train_features, train_targets), (valid_features, valid_targets), \
        (test_features, test_targets) = preload_helper(
            csv_file, pretrain_loc=pretrain_loc, n_rows=n_rows)
    
    # calling function which will train n-independent label predictors
    predictor_maker = predictor_construct[predictor_type]
    label_searchers = construct_multiple_classifiers(preproc, 
        predictor_maker, train_features, train_targets,
        cvkwargs, gridkwargs, max_level=max_level)
    
    # construct the final model
    vectorizer = DictVectorizer(sparse=True)
    classifier = Pipeline(
        [('transformer', None),
         ('classifier', None)])

    # iterate different label_predictors (pre-trained with different parameters)
    transformers = []
    for i, param in enumerate(label_searchers[0].cv_results_['params']):
        scores = numpy.asarray([est.cv_results_['mean_test_score'][i]
            for est in label_searchers])
        logging.info('label_predictors fit with priors=%s accuracy=%s' %(
            numpy.array2string(param['classifier__priors'], suppress_small=True, precision=3),
            numpy.array2string(scores, suppress_small=True, precision=3)))
        label_predictors = [clone(est.estimator).set_params(**param) 
                            for est in label_searchers]
        transformers.append(FunctionTransformer(
            labels_to_attributes(preproc, vectorizer), 
            validate=False, kw_args={'label_predictors': label_predictors}))

    if presort:
        train = len(targets) - len(valid_targets)
        test_fold = -1 * numpy.ones(len(targets), dtype=numpy.int8)
        test_fold[train:] = 0
        # sorting the features and targets with their length
        unsort_train_mats = train_mats.tolil(copy=True)
        train_mats = scipy.sparse.lil_matrix(train_mats.shape, dtype=train_mats.dtype)
        sort_by_size = numpy.argsort(unsort_train_mats[:train].sum(axis=1).A1)
        train_mats[:train] = unsort_train_mats[:train][sort_by_size]
        train_mats[train:] = unsort_train_mats[train:]
        train_mats = train_mats.tocsr()
        del unsort_train_mats
        assert(numpy.all(numpy.diff(train_mats[:train].sum(axis=1).A1) >= 0))
        unsort_targets = targets.copy()
        targets[:train] = unsort_targets[:train][sort_by_size]
        targets[train:] = unsort_targets[train:]
        del unsort_targets
        gridkwargs.update({'cv': PredefinedSplit(test_fold)})
    else:
        gridkwargs.update({'cv': StratifiedKFold(**cvkwargs)})      
    
    # tuning the ensemble of classifiers and then refit with all training data
    with patch.object(_search, '_fit_and_score',  new_callable=_fit_and_score):
        params_grid = {'transformer': transformers, 'classifier': [classifier_maker(**kwargs)]}
        searcher = _search.GridSearchCV(classifier, params_grid, **gridkwargs)
        searcher.fit(pandas.concat([train_features, valid_features]), 
            numpy.hstack([train_targets, valid_targets]))
    test_score = searcher.score(test_features, test_targets)
    logging.info('completing fitting and test on test set with {} accuracy'.format(
                test_score))
    final_result = (searcher, label_searchers)
    if batch_mode:
        return (final_result, test_score)

    joblib.dump((searcher, vectorizer, preproc, label_searchers, \
        (train_features, train_targets), (valid_features, valid_targets), \
        (test_features, test_targets)), os.path.join(data_dir, model_name))
    logging.info('completing fitting and dumping {}'.format(model_name))


def run_cross_validation(csv_file, cvkwargs, gridkwargs, **kwargs):
    """
    employ four naive bayes with different sample weights
    """
    classifiers = {'no_sentid_nmb': None, 'no_weight_sentid_nmb': None,
                   'weight_by_size_nmb': None, 'weight_by_node_nmb': None,
                   'sentence_only_nmb': None}
    readables = {
        'no_sentid' : 'no weighting (random cv)',
        'no_weight_sentid' : 'no weighting (sentence based cv)',
        'weight_by_size' : 'uniform weight by phrase size (sentence based cv)',
        'weight_by_node' : 'unequal weight by tree node (sentence based cv)',
        'sentence_only': 'not including partial phrases'}

    pre_split = kwargs.get('predefine', False)
    seed = kwargs.get('random_state', 42)
    n_rows=kwargs.get('n_rows', -1)
    n_classes = kwargs.get('n_classes', 5)
    pretrain_loc = kwargs.get('pretrain_model')
    vocab = kwargs.get('vocab', os.path.join(data_dir,
        'treebased_phrases_vocab'))

    preproc, (train_features, train_targets), (valid_features, valid_targets), \
        (test_features, test_targets) = preload_helper(csv_file, n_rows=n_rows)

    # construct train / test split
    try:
        check_is_fitted(preproc.steps[-1][-1], 'components_')
    except AttributeError:
        preproc.fit(numpy.asarray(wordtokens)[train])
        joblib.dump(preproc, os.path.join(data_dir, 'TruncatedSVD.model'))

    train_mats = preproc.transform(train_features['phrases'])
    train_weights = train_features['weights']
    train_sentiments = train_features['sentiments']
    
    test_mats = preproc.transform(test_features['phrases'])
    test_weights = test_features['weights']
    test_sentiments = test_features['sentiments']

    logging.info('complete transforming input to %d-components word vectors' %
            features.shape[1])
    searchers = construct_model(train_weights, cvkwargs, gridkwargs, preproc)

    for name, searcher in searchers.items():
        logging.info('start GridSearchCV fitting with %s and '
                     'weighting scheme is %s' % (name, readables[name]))
        start_time = time.time()
        if name == 'sentence_only':
            searcher.fit(train_mats[train_features['level']==0], 
                train_sentiments[train_features['level']==0])
        else:
            searcher.fit(train_mats, train_sentiments,
                    groups=train_features['ids'])
        logging.info('complete GridSearchCV fitting with {} (#{} '
                'samples) in {:.2f} seconds'.format(name, len(phrases),
                    time.time() - start_time))
        searchers[name].score(test_mats, test_sentiments)
        classifiers['%s_nmb' % name] = searcher

    # dump classifiers
    model_files = [] 
    for model_name, cls in classifiers.items():
        fn = pathlib.Path(data_dir).joinpath("%s.model" % (model_name))
        joblib.dump(cls, fn)
        model_files.append(fn)
        logging.info('store {}'.format(str(fn)))
    return(model_files)


def configure(config_type):
    """
    read exec.ini file for extra configuration
    """
    default_config = {
    'single': [{'n_splits': 10, 'random_state': None}, # used to create the same partition
               {'scoring': 'accuracy', 'verbose': 0}
               ],
    'multi':  [{'n_splits': 10, 'random_state': None}, # used to create the same partition
               {'scoring': 'accuracy', 'verbose': 0, 'n_jobs': 2, 'refit': True}
               ],
    'weight': [{'n_splits': 10, 'shuffle': True, 'random_state': None},
               {'verbose': 10, 'refit': True}
               ]
    }
    cvkws, gridkws = default_config[config_type]
    config_file = 'exec.json'
    if os.path.exists(config_file):
        with open(config_file, 'rt') as fp:
            site_config = json.load(fp)
        if config_type in site_config:
            cvkws.update(site_config[config_type].get('cv', {}))
            gridkws.update(site_config[config_type].get('grid', {}))
    return cvkws, gridkws


def main(*args):
    parser = argparse.ArgumentParser()
    parser.add_argument("subcommand", 
        choices=['weight', 'single', 'multi', 'preprocess'],
            help="[weight_training|single_classifier|multi_classifier|preprocess_features]")
    parser.add_argument("-f", "--file", default='treebased_phrases.csv', help="csv file for data")
    parser.add_argument("-n", "--nrows", type=int, default=-1, help="number of rows to read in")
    parser.add_argument("-w", "--nwords", type=int, default=4500, help="size of vocabulary")
    parser.add_argument("-c", "--ncomponents", type=int, default=300, help="maximal number of components used")
    parser.add_argument("-t", "--max_levels", type=int, default=16, help="threadshold for maximal level used")
    parser.add_argument("--presort", action="store_true", help="presorting training examples")
    parser.add_argument("--pretrain", default='treebased_phrases_vocab.model', 
        help="loading pretrained word-embeddings")
    parser.add_argument("--classifier", default="tree", 
        help="specifying the type of top classifier, options are [tree|ensemble|boost]")
    parser.add_argument("--predictor", default="gnb", choices=['gnb', 'mnb', 'dumb'],
        help="specifying the type of label predictors, options are [gnb|mnb|dumb]")
    parser.add_argument("--seed", type=int, default=None, 
        help="specify the seed used for data splitting and modeling")
    args = parser.parse_args()
    if args.subcommand.startswith('w'):
        logging.info("start weighted cross-validation")
        cvkws, gridkws = configure('weight')
        cvkws.update({'random_state': args.seed}) # for creating consistent split
        run_cross_validation(os.path.join(data_dir, args.file),
                cvkws, gridkws, predefine=args.predefine, n_rows=args.nrows)
    elif args.subcommand.startswith('s'):
        logging.info("start using decision tree to predict sentiment"
                " file: %s", args.file)
        cvkws, gridkws = configure('single')
        cvkws.update({'random_state': args.seed}) # for creating consistent split
        run_single_classifier(os.path.join(data_dir, args.file), args.classifier,
                cvkws, gridkws, presort=args.presort, n_rows=args.nrows, 
                random_state=None) # for creating randomness in model
    elif args.subcommand.startswith('m'):
        logging.info("start using naive bayes + decision tree to predict"
                " sentiment file: %s", args.file)
        cvkws, gridkws = configure('multi')
        cvkws.update({'random_state': args.seed}) # for creating consistent split
        pretrain_loc = os.path.join(data_dir, args.pretrain)
        run_multi_classifiers(os.path.join(data_dir, args.file), args.classifier, 
<<<<<<< HEAD
                args.predictor, args.max_levels, pretrain_loc, 
=======
                args.predictor, args.max_levels, os.path.join(data_dir, args.pretrain), 
>>>>>>> 720f161f
                cvkws, gridkws, presort=args.presort, n_rows=args.nrows, 
                random_state=None)  # for creating randomness in model
    elif args.subcommand.startswith('p'):
        logging.info("preprocessing and transform words into embedding"
                ", sentiment file: %s", args.file)
        process_word_features(os.path.join(data_dir, args.file),
                n_rows=args.nrows, predefine=args.predefine, 
                n_words=args.nwords, n_features=args.ncomponents)
        logging.info('complete preprocessing word features')


if __name__ == '__main__':
    import sys
    main(*sys.argv[1:])<|MERGE_RESOLUTION|>--- conflicted
+++ resolved
@@ -1154,11 +1154,7 @@
         cvkws.update({'random_state': args.seed}) # for creating consistent split
         pretrain_loc = os.path.join(data_dir, args.pretrain)
         run_multi_classifiers(os.path.join(data_dir, args.file), args.classifier, 
-<<<<<<< HEAD
                 args.predictor, args.max_levels, pretrain_loc, 
-=======
-                args.predictor, args.max_levels, os.path.join(data_dir, args.pretrain), 
->>>>>>> 720f161f
                 cvkws, gridkws, presort=args.presort, n_rows=args.nrows, 
                 random_state=None)  # for creating randomness in model
     elif args.subcommand.startswith('p'):
